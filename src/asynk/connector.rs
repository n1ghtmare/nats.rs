--- conflicted
+++ resolved
@@ -220,6 +220,7 @@
             user_jwt: None,
             signature: None,
             echo: !self.options.no_echo,
+            headers: true,
         };
 
         // Fill in the info that authenticates the client.
@@ -310,152 +311,6 @@
     base + jitter
 }
 
-<<<<<<< HEAD
-=======
-/// Attempts to establish a connection to a single socket address.
-async fn connect_addr(
-    addr: SocketAddr,
-    server: &Server,
-    options: &Options,
-) -> io::Result<(
-    ServerInfo,
-    Pin<Box<dyn AsyncRead + Send>>,
-    Pin<Box<dyn AsyncWrite + Send>>,
-)> {
-    // Inject random I/O failures when testing.
-    inject_io_failure()?;
-
-    // Connect to the remote socket.
-    let mut stream = Async::<TcpStream>::connect(addr).await?;
-
-    // Expect an INFO message.
-    let mut line = crate::SecureVec::with_capacity(512);
-    while !line.ends_with(b"\r\n") {
-        let byte = &mut [0];
-        stream.read_exact(byte).await?;
-        line.push(byte[0]);
-    }
-    let server_info = match proto::decode(&line[..]).await? {
-        Some(ServerOp::Info(server_info)) => server_info,
-        Some(op) => {
-            return Err(Error::new(
-                ErrorKind::Other,
-                format!("expected INFO, received: {:?}", op),
-            ))
-        }
-        None => return Err(Error::new(ErrorKind::UnexpectedEof, "connection closed")),
-    };
-
-    // Check if TLS authentication is required:
-    // - Has `options.tls_required(true)` been set?
-    // - Was the server address prefixed with `tls://`?
-    // - Does the INFO line contain `tls_required: true`?
-    let tls_required = options.tls_required || server.tls_required || server_info.tls_required;
-
-    // Upgrade to TLS if required.
-    #[allow(clippy::type_complexity)]
-    let (reader, mut writer): (
-        Pin<Box<dyn AsyncRead + Send>>,
-        Pin<Box<dyn AsyncWrite + Send>>,
-    ) = if tls_required {
-        let conn = async move {
-            // Inject random I/O failures when testing.
-            inject_io_failure()?;
-
-            // TODO(stjepang): Allow specifying a custom TLS connector.
-            async_native_tls::connect(&server.host, stream)
-                .await
-                .map_err(|err| io::Error::new(io::ErrorKind::PermissionDenied, err))
-        };
-
-        // Connect using TLS.
-        let stream = conn.await?;
-
-        // Split the TLS stream into a reader and a writer.
-        let stream = async_dup::Arc::new(async_dup::Mutex::new(stream));
-        (Box::pin(stream.clone()), Box::pin(stream))
-    } else {
-        // Split the TCP stream into a reader and a writer.
-        let stream = async_dup::Arc::new(stream);
-        (Box::pin(stream.clone()), Box::pin(stream))
-    };
-
-    // Data that will be formatted as a CONNECT message.
-    let mut connect_info = ConnectInfo {
-        tls_required,
-        name: options.name.clone().map(SecureString::from),
-        pedantic: false,
-        verbose: false,
-        lang: crate::LANG.to_string(),
-        version: crate::VERSION.to_string(),
-        user: None,
-        pass: None,
-        auth_token: None,
-        user_jwt: None,
-        signature: None,
-        echo: !options.no_echo,
-        headers: true,
-    };
-
-    // Fill in the info that authenticates the client.
-    match &options.auth {
-        AuthStyle::NoAuth => {}
-        AuthStyle::UserPass(user, pass) => {
-            connect_info.user = Some(SecureString::from(user.to_string()));
-            connect_info.pass = Some(SecureString::from(pass.to_string()));
-        }
-        AuthStyle::Token(token) => {
-            connect_info.auth_token = Some(token.to_string().into());
-        }
-        AuthStyle::Credentials { jwt_cb, sig_cb } => {
-            let jwt = jwt_cb()?;
-            let sig = sig_cb(server_info.nonce.as_bytes())?;
-            connect_info.user_jwt = Some(jwt);
-            connect_info.signature = Some(sig);
-        }
-    }
-
-    // Send CONNECT and INFO messages.
-    proto::encode(&mut writer, ClientOp::Connect(connect_info)).await?;
-    proto::encode(&mut writer, ClientOp::Ping).await?;
-    writer.flush().await?;
-
-    let mut reader = BufReader::new(reader);
-
-    // Wait for a PONG.
-    loop {
-        match proto::decode(&mut reader).await? {
-            // If we get PONG, the server is happy and we're done connecting.
-            Some(ServerOp::Pong) => break,
-
-            // Respond to a PING with a PONG.
-            Some(ServerOp::Ping) => {
-                proto::encode(&mut writer, ClientOp::Pong).await?;
-                writer.flush().await?;
-            }
-
-            // No other operations should arrive at this time.
-            Some(op) => {
-                return Err(Error::new(
-                    ErrorKind::InvalidData,
-                    format!("unexpected line while connecting: {:?}", op),
-                ));
-            }
-
-            // Error if the connection was closed.
-            None => {
-                return Err(Error::new(
-                    ErrorKind::UnexpectedEof,
-                    "connection closed while waiting for the first PONG",
-                ));
-            }
-        }
-    }
-
-    Ok((server_info, reader.into_inner(), writer))
-}
-
->>>>>>> fb417be7
 /// A parsed URL.
 #[derive(Clone, Debug, PartialEq, Eq, Hash)]
 struct Server {
