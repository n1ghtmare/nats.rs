//! A Rust client for the NATS.io ecosystem.
//!
//! `git clone https://github.com/nats-io/nats.rs`
//!
//! NATS.io is a simple, secure and high performance open source messaging system for cloud native
//! applications, `IoT` messaging, and microservices architectures.
//!
//! For more information see [https://nats.io/].
//!
//! [https://nats.io/]: https://nats.io/

#![cfg_attr(test, deny(warnings))]
#![deny(
    missing_docs,
    future_incompatible,
    nonstandard_style,
    rust_2018_idioms,
    missing_copy_implementations,
    trivial_casts,
    trivial_numeric_casts,
    unsafe_code,
    unused_qualifications
)]
#![deny(
    // over time, consider enabling the following commented-out lints:
    // clippy::else_if_without_else,
    // clippy::indexing_slicing,
    // clippy::multiple_crate_versions,
    // clippy::multiple_inherent_impl,
    // clippy::missing_const_for_fn,
    clippy::cast_lossless,
    clippy::cast_possible_truncation,
    clippy::cast_possible_wrap,
    clippy::cast_precision_loss,
    clippy::cast_sign_loss,
    clippy::checked_conversions,
    clippy::decimal_literal_representation,
    clippy::doc_markdown,
    clippy::empty_enum,
    clippy::explicit_into_iter_loop,
    clippy::explicit_iter_loop,
    clippy::expl_impl_clone_on_copy,
    clippy::fallible_impl_from,
    clippy::filter_map,
    clippy::filter_map_next,
    clippy::find_map,
    clippy::float_arithmetic,
    clippy::get_unwrap,
    clippy::if_not_else,
    clippy::inline_always,
    clippy::invalid_upcast_comparisons,
    clippy::items_after_statements,
    clippy::map_flatten,
    clippy::match_same_arms,
    clippy::maybe_infinite_iter,
    clippy::mem_forget,
    clippy::module_name_repetitions,
    clippy::mut_mut,
    clippy::needless_borrow,
    clippy::needless_continue,
    clippy::needless_pass_by_value,
    clippy::non_ascii_literal,
    clippy::option_map_unwrap_or,
    clippy::option_map_unwrap_or_else,
    clippy::path_buf_push_overwrite,
    clippy::print_stdout,
    clippy::pub_enum_variant_names,
    clippy::redundant_closure_for_method_calls,
    clippy::replace_consts,
    clippy::result_map_unwrap_or_else,
    clippy::shadow_reuse,
    clippy::shadow_same,
    clippy::shadow_unrelated,
    clippy::single_match_else,
    clippy::string_add,
    clippy::string_add_assign,
    clippy::type_repetition_in_bounds,
    clippy::unicode_not_nfc,
    clippy::unimplemented,
    clippy::unseparated_literal_suffix,
    clippy::used_underscore_binding,
    clippy::wildcard_dependencies,
    clippy::wildcard_enum_match_arm,
    clippy::wrong_pub_self_convention,
)]

mod connect;
mod creds_utils;
mod inbound;
mod outbound;
mod parser;
mod secure_wipe;
mod shared_state;

#[cfg(feature = "fault_injection")]
mod fault_injection;

#[cfg(feature = "fault_injection")]
use fault_injection::{inject_delay, inject_io_failure};

#[cfg(not(feature = "fault_injection"))]
fn inject_delay() {}

#[cfg(not(feature = "fault_injection"))]
fn inject_io_failure() -> io::Result<()> {
    Ok(())
}

/// Functionality relating to TLS configuration
pub mod tls;

/// Functionality relating to subscribing to a
/// subject.
pub mod subscription;

use std::{
    convert::TryFrom,
    fmt,
    io::{self, Error, ErrorKind},
    marker::PhantomData,
    path::Path,
    sync::{
        atomic::{AtomicUsize, Ordering},
        Arc,
    },
    time::{Duration, Instant},
};

<<<<<<< HEAD
use rand::{thread_rng, Rng};
use serde::{Deserialize, Serialize};
=======
use serde::Deserialize;
>>>>>>> 7611eb85

pub use subscription::Subscription;

use {
    inbound::{Inbound, Reader},
    outbound::{Outbound, Writer},
    secure_wipe::{SecureString, SecureVec},
    shared_state::{parse_server_addresses, Server, SharedState, SubscriptionState},
    tls::{split_tls, TlsReader, TlsWriter},
};

const VERSION: &str = env!("CARGO_PKG_VERSION");
const LANG: &str = "rust";

/// Information sent by the server back to this client
/// during initial connection, and possibly again later.
#[derive(Deserialize, Debug, Clone)]
pub struct ServerInfo {
    /// The unique identifier of the NATS server.
    pub server_id: String,
    /// Generated Server Name.
    #[serde(default)]
    pub server_name: String,
    /// The host specified in the cluster parameter/options.
    pub host: String,
    /// The port number specified in the cluster parameter/options.
    pub port: i16,
    /// The version of the NATS server.
    pub version: String,
    /// If this is set, then the server should try to authenticate upon connect.
    #[serde(default)]
    pub auth_required: bool,
    /// If this is set, then the server must authenticate using TLS.
    #[serde(default)]
    pub tls_required: bool,
    /// Maximum payload size that the server will accept.
    pub max_payload: i32,
    /// The protocol version in use.
    pub proto: i8,
    /// The server-assigned client ID. This may change during reconnection.
    pub client_id: u64,
    /// The version of golang the NATS server was built with.
    pub go: String,
    #[serde(default)]
    /// The nonce used for nkeys.
    pub nonce: String,
    /// A list of server urls that a client can connect to.
    #[serde(default)]
    pub connect_urls: Vec<String>,
    /// The client IP as known by the server.
    #[serde(default)]
    pub client_ip: String,
}

impl ServerInfo {
    pub(crate) fn learned_servers(&self) -> Vec<Server> {
        parse_server_addresses(&self.connect_urls)
    }
}

#[derive(Clone)]
pub(crate) struct ReconnectDelayCallback(Arc<dyn Fn(usize) -> Duration + Send + Sync + 'static>);

#[derive(Default, Clone)]
pub(crate) struct Callback(Option<Arc<dyn Fn() + Send + Sync + 'static>>);

impl fmt::Debug for Callback {
    fn fmt(&self, f: &mut fmt::Formatter<'_>) -> Result<(), fmt::Error> {
        f.debug_map()
            .entry(
                &"callback",
                if self.0.is_some() { &"set" } else { &"unset" },
            )
            .finish()
    }
}

mod options_typestate {
    /// `ConnectionOptions` typestate indicating
    /// that there has not yet been
    /// any auth-related configuration
    /// provided yet.
    #[derive(Debug, Copy, Clone, Default)]
    pub struct NoAuth;

    /// `ConnectionOptions` typestate indicating
    /// that auth-related configuration
    /// has been provided, and may not
    /// be provided again.
    #[derive(Debug, Copy, Clone)]
    pub struct Authenticated;

    /// `ConnectionOptions` typestate indicating that
    /// this `ConnectionOptions` has been used to create
    /// a `Connection` and may not be changed.
    #[derive(Debug, Copy, Clone)]
    pub struct Finalized;
}

type FinalizedOptions = ConnectionOptions<options_typestate::Finalized>;

/// A configuration object for a NATS connection.
#[derive(Clone)]
pub struct ConnectionOptions<TypeState> {
    typestate: PhantomData<TypeState>,
    auth: AuthStyle,
    name: Option<String>,
    no_echo: bool,
    max_reconnects: Option<usize>,
    reconnect_buffer_size: usize,
    disconnect_callback: Callback,
    reconnect_callback: Callback,
    reconnect_delay_callback: ReconnectDelayCallback,
    close_callback: Callback,
    tls_connector: Option<tls::TlsConnector>,
    tls_required: bool,
}

fn default_reconnect_delay_callback(reconnects: usize) -> Duration {
    if reconnects > 0 {
        let log_2_four_seconds_in_ms = 12_u32;
        let truncated_exponent = std::cmp::min(
            log_2_four_seconds_in_ms,
            u32::try_from(std::cmp::min(u32::max_value() as usize, reconnects)).unwrap(),
        );

        let jitter = thread_rng().gen_range(0, 1000);
        Duration::from_millis(jitter + 2_u64.checked_pow(truncated_exponent).unwrap())
    } else {
        Duration::from_millis(0)
    }
}

impl Default for ConnectionOptions<options_typestate::NoAuth> {
    fn default() -> ConnectionOptions<options_typestate::NoAuth> {
        ConnectionOptions {
            typestate: PhantomData,
            auth: AuthStyle::None,
            name: None,
            no_echo: false,
            reconnect_buffer_size: 8 * 1024 * 1024,
            max_reconnects: Some(60),
            disconnect_callback: Callback(None),
            reconnect_callback: Callback(None),
            reconnect_delay_callback: ReconnectDelayCallback(Arc::new(
                default_reconnect_delay_callback,
            )),
            close_callback: Callback(None),
            tls_connector: None,
            tls_required: false,
        }
    }
}

impl<T> fmt::Debug for ConnectionOptions<T> {
    fn fmt(&self, f: &mut fmt::Formatter<'_>) -> Result<(), fmt::Error> {
        f.debug_map()
            .entry(&"auth", &self.auth)
            .entry(&"name", &self.name)
            .entry(&"no_echo", &self.no_echo)
            .entry(&"reconnect_buffer_size", &self.reconnect_buffer_size)
            .entry(&"max_reconnects", &self.max_reconnects)
            .entry(&"disconnect_callback", &self.disconnect_callback)
            .entry(&"reconnect_callback", &self.reconnect_callback)
            .entry(&"reconnect_delay_callback", &"set")
            .entry(&"close_callback", &self.close_callback)
            .entry(
                &"tls_connector",
                if self.tls_connector.is_some() {
                    &"set"
                } else {
                    &"unset"
                },
            )
            .entry(&"tls_required", &self.tls_required)
            .finish()
    }
}

impl ConnectionOptions<options_typestate::NoAuth> {
    /// `ConnectionOptions` for establishing a new NATS `Connection`.
    ///
    /// # Example
    /// ```
    /// # fn main() -> std::io::Result<()> {
    /// let options = nats::ConnectionOptions::new();
    /// let nc = options.connect("demo.nats.io")?;
    /// # Ok(())
    /// # }
    /// ```
    pub fn new() -> ConnectionOptions<options_typestate::NoAuth> {
        ConnectionOptions::default()
    }

    /// Authenticate with NATS using a token.
    ///
    /// # Example
    /// ```
    /// # fn main() -> std::io::Result<()> {
    /// let nc = nats::ConnectionOptions::new()
    ///     .with_token("t0k3n!")
    ///     .connect("demo.nats.io")?;
    /// # Ok(())
    /// # }
    /// ```
    pub fn with_token(self, token: &str) -> ConnectionOptions<options_typestate::Authenticated> {
        ConnectionOptions {
            auth: AuthStyle::Token(token.to_string()),
            typestate: PhantomData,
            no_echo: self.no_echo,
            name: self.name,
            close_callback: self.close_callback,
            disconnect_callback: self.disconnect_callback,
            reconnect_callback: self.reconnect_callback,
            reconnect_delay_callback: self.reconnect_delay_callback,
            reconnect_buffer_size: self.reconnect_buffer_size,
            max_reconnects: self.max_reconnects,
            tls_connector: self.tls_connector,
            tls_required: self.tls_required,
        }
    }

    /// Authenticate with NATS using a username and password.
    ///
    /// # Example
    /// ```
    /// # fn main() -> std::io::Result<()> {
    /// let nc = nats::ConnectionOptions::new()
    ///     .with_user_pass("derek", "s3cr3t!")
    ///     .connect("demo.nats.io")?;
    /// # Ok(())
    /// # }
    /// ```
    pub fn with_user_pass(
        self,
        user: &str,
        password: &str,
    ) -> ConnectionOptions<options_typestate::Authenticated> {
        ConnectionOptions {
            auth: AuthStyle::UserPass(user.to_string(), password.to_string()),
            typestate: PhantomData,
            no_echo: self.no_echo,
            name: self.name,
            reconnect_buffer_size: self.reconnect_buffer_size,
            close_callback: self.close_callback,
            disconnect_callback: self.disconnect_callback,
            reconnect_callback: self.reconnect_callback,
            reconnect_delay_callback: self.reconnect_delay_callback,
            max_reconnects: self.max_reconnects,
            tls_connector: self.tls_connector,
            tls_required: self.tls_required,
        }
    }

    /// Authenticate with NATS using a credentials file
    ///
    /// # Example
    /// ```no_run
    /// # fn main() -> std::io::Result<()> {
    /// let nc = nats::ConnectionOptions::new()
    ///     .with_credentials("path/to/my.creds")
    ///     .connect("connect.ngs.global")?;
    /// # Ok(())
    /// # }
    /// ```
    pub fn with_credentials(
        self,
        path: impl AsRef<Path>,
    ) -> ConnectionOptions<options_typestate::Authenticated> {
        ConnectionOptions {
            auth: AuthStyle::Credentials {
                jwt_cb: {
                    let path = path.as_ref().to_owned();
                    Arc::new(move || creds_utils::user_jwt_from_file(&path))
                },
                sig_cb: {
                    let path = path.as_ref().to_owned();
                    Arc::new(move |nonce| creds_utils::sign_nonce_with_file(nonce, &path))
                },
            },
            typestate: PhantomData,
            no_echo: self.no_echo,
            name: self.name,
            reconnect_buffer_size: self.reconnect_buffer_size,
            disconnect_callback: self.disconnect_callback,
            reconnect_callback: self.reconnect_callback,
            max_reconnects: self.max_reconnects,
            close_callback: self.close_callback,
            tls_connector: self.tls_connector,
            tls_required: self.tls_required,
        }
    }
}

impl<TypeState> ConnectionOptions<TypeState> {
    /// Add a name option to this configuration.
    ///
    /// # Example
    /// ```
    /// # fn main() -> std::io::Result<()> {
    /// let nc = nats::ConnectionOptions::new()
    ///     .with_name("My App")
    ///     .connect("demo.nats.io")?;
    /// # Ok(())
    /// # }
    /// ```
    pub fn with_name(mut self, name: &str) -> ConnectionOptions<TypeState> {
        self.name = Some(name.to_string());
        self
    }

    /// Select option to not deliver messages that we have published.
    ///
    /// # Example
    /// ```
    /// # fn main() -> std::io::Result<()> {
    /// let nc = nats::ConnectionOptions::new()
    ///     .no_echo()
    ///     .connect("demo.nats.io")?;
    /// # Ok(())
    /// # }
    /// ```
    pub const fn no_echo(mut self) -> ConnectionOptions<TypeState> {
        self.no_echo = true;
        self
    }

    /// Set the maximum number of reconnect attempts.
    /// If no servers remain that are under this threshold,
    /// all servers will still be attempted.
    ///
    /// # Example
    /// ```
    /// # fn main() -> std::io::Result<()> {
    /// let nc = nats::ConnectionOptions::new()
    ///     .max_reconnects(Some(3))
    ///     .connect("demo.nats.io")?;
    /// # Ok(())
    /// # }
    /// ```
    pub const fn max_reconnects(
        mut self,
        max_reconnects: Option<usize>,
    ) -> ConnectionOptions<TypeState> {
        self.max_reconnects = max_reconnects;
        self
    }

    /// Set the maximum amount of bytes to buffer
    /// when accepting outgoing traffic in disconnected
    /// mode.
    ///
    /// The default value is 8mb.
    ///
    /// # Example
    /// ```
    /// # fn main() -> std::io::Result<()> {
    /// let nc = nats::ConnectionOptions::new()
    ///     .reconnect_buffer_size(64 * 1024)
    ///     .connect("demo.nats.io")?;
    /// # Ok(())
    /// # }
    /// ```
    pub const fn reconnect_buffer_size(
        mut self,
        reconnect_buffer_size: usize,
    ) -> ConnectionOptions<TypeState> {
        self.reconnect_buffer_size = reconnect_buffer_size;
        self
    }

    /// Establish a `Connection` with a NATS server.
    ///
    /// # Example
    /// ```
    /// # fn main() -> std::io::Result<()> {
    /// let options = nats::ConnectionOptions::new();
    /// let nc = options.connect("demo.nats.io")?;
    /// # Ok(())
    /// # }
    /// ```
    pub fn connect(self, nats_url: &str) -> io::Result<Connection> {
        let options = ConnectionOptions {
            auth: self.auth,
            no_echo: self.no_echo,
            name: self.name,
            reconnect_buffer_size: self.reconnect_buffer_size,
            max_reconnects: self.max_reconnects,
            disconnect_callback: self.disconnect_callback,
            reconnect_callback: self.reconnect_callback,
            reconnect_delay_callback: self.reconnect_delay_callback,
            close_callback: self.close_callback,
            tls_connector: self.tls_connector,
            tls_required: self.tls_required,
            // move options into the Finalized state by setting
            // `typestate` to `PhantomData<Finalized>`
            typestate: PhantomData,
        };

        let shared_state = SharedState::connect(options, nats_url)?;

        let conn = Connection {
            sid: Arc::new(AtomicUsize::new(1)),
            shutdown_dropper: Arc::new(ShutdownDropper {
                shared_state: shared_state.clone(),
            }),
            shared_state,
        };
        Ok(conn)
    }

    /// Set a callback to be executed when connectivity to
    /// a server has been lost.
    pub fn set_disconnect_callback<F>(mut self, cb: F) -> Self
    where
        F: Fn() + Send + Sync + 'static,
    {
        self.disconnect_callback = Callback(Some(Arc::new(cb)));
        self
    }

    /// Set a callback to be executed when connectivity to a
    /// server has been established.
    pub fn set_reconnect_callback<F>(mut self, cb: F) -> Self
    where
        F: Fn() + Send + Sync + 'static,
    {
        self.reconnect_callback = Callback(Some(Arc::new(cb)));
        self
    }

    /// Set a callback to be executed when the client has been
    /// closed due to exhausting reconnect retries to known servers
    /// or by completing a drain request.
    pub fn set_close_callback<F>(mut self, cb: F) -> Self
    where
        F: Fn() + Send + Sync + 'static,
    {
        self.close_callback = Callback(Some(Arc::new(cb)));
        self
    }

    /// Set a callback to be executed for calculating the backoff duration
    /// to wait before a server reconnection attempt.
    ///
    /// The function takes the number of reconnects as an argument
    /// and returns the `Duration` that should be waited before
    /// making the next connection attempt.
    ///
    /// It is recommended that some random jitter is added to
    /// your returned `Duration`.
    pub fn set_reconnect_delay_callback<F>(mut self, cb: F) -> Self
    where
        F: Fn(usize) -> Duration + Send + Sync + 'static,
    {
        self.reconnect_delay_callback = ReconnectDelayCallback(Arc::new(cb));
        self
    }

    /// Setting this requires that TLS be set for all server connections.
    ///
    /// If you only want to use TLS for some server connections, you may
    /// declare them separately in the connect string by prefixing them
    /// with `tls://host:port` instead of `nats://host:port`.
    ///
    /// If you want to use a particular TLS configuration, see
    /// the `nats::tls::tls_connector` method and the
    /// `nats::ConnectionOptions::tls_connector` method below
    /// to apply the desired configuration to all server connections.
    ///
    /// # Examples
    /// ```no_run
    /// # fn main() -> std::io::Result<()> {
    ///
    /// let nc = nats::ConnectionOptions::new()
    ///     .tls_required(true)
    ///     .connect("tls://demo.nats.io:4443")?;
    /// # Ok(())
    /// # }
    /// ```
    pub const fn tls_required(mut self, tls_required: bool) -> Self {
        self.tls_required = tls_required;
        self
    }

    /// Allows a particular TLS configuration to be set
    /// for upgrading TCP connections to TLS connections.
    ///
    /// Note that this also enforces that TLS will be
    /// enabled for all connections to all servers.
    ///
    /// # Examples
    /// ```no_run
    /// # fn main() -> Result<(), Box<dyn std::error::Error>> {
    /// let mut tls_connector = nats::tls::builder()
    ///     .identity(nats::tls::Identity::from_pkcs12(b"der_bytes", "my_password")?)
    ///     .add_root_certificate(nats::tls::Certificate::from_pem(b"my_pem_bytes")?)
    ///     .build()?;
    ///
    /// let nc = nats::ConnectionOptions::new()
    ///     .tls_connector(tls_connector)
    ///     .connect("tls://demo.nats.io:4443")?;
    /// # Ok(())
    /// # }
    /// ```
    pub fn tls_connector(mut self, connector: tls::TlsConnector) -> Self {
        self.tls_connector = Some(connector);
        self.tls_required = true;
        self
    }
}

// This type exists to hold a reference count
// for all high-level user-controlled structures.
// Once all of the user structures drop,
// the background IO system should flush
// everything and shut down.
#[derive(Debug)]
pub(crate) struct ShutdownDropper {
    shared_state: Arc<SharedState>,
}

impl Drop for ShutdownDropper {
    fn drop(&mut self) {
        self.shared_state.shutdown();

        inject_delay();
        if let Some(mut threads) = self.shared_state.threads.lock().take() {
            let inbound = threads.inbound.take().unwrap();
            let outbound = threads.outbound.take().unwrap();

            if let Err(error) = inbound.join() {
                log::error!("error encountered in inbound thread: {:?}", error);
            }
            if let Err(error) = outbound.join() {
                log::error!("error encountered in outbound thread: {:?}", error);
            }
        }
    }
}

/// A NATS connection.
#[derive(Debug, Clone)]
pub struct Connection {
    sid: Arc<AtomicUsize>,
    shared_state: Arc<SharedState>,
    // we split the `ShutdownDropper` into
    // a separate Arc from the `SharedState`
    // because the `ShutdownDropper` will only
    // be held by "user-facing" structures, and
    // the `SharedState` may be held by background
    // threads that we wish to terminate once
    // all of the user-held structures are destroyed.
    shutdown_dropper: Arc<ShutdownDropper>,
}

#[derive(Clone)]
enum AuthStyle {
    /// Authenticate using a token.
    Token(String),

    /// Authenticate using a username and password.
    UserPass(String, String),

    /// Authenticate using a `.creds` file.
    Credentials {
        /// Securely loads the user JWT.
        jwt_cb: Arc<dyn Fn() -> io::Result<SecureString> + Send + Sync>,
        /// Securely loads the nkey and signs the nonce passed as an argument.
        sig_cb: Arc<dyn Fn(&[u8]) -> io::Result<SecureString> + Send + Sync>,
    },

    /// No authentication.
    None,
}

impl fmt::Debug for AuthStyle {
    fn fmt(&self, f: &mut fmt::Formatter<'_>) -> Result<(), fmt::Error> {
        match self {
            AuthStyle::Token(s) => f.debug_tuple("Token").field(s).finish(),
            AuthStyle::UserPass(user, pass) => {
                f.debug_tuple("Token").field(user).field(pass).finish()
            }
            AuthStyle::Credentials { .. } => f.debug_struct("Credentials").finish(),
            AuthStyle::None => f.debug_struct("None").finish(),
        }
    }
}

impl Default for AuthStyle {
    fn default() -> AuthStyle {
        AuthStyle::None
    }
}

/// Connect to a NATS server at the given url.
///
/// # Example
/// ```
/// # fn main() -> std::io::Result<()> {
/// let nc = nats::connect("demo.nats.io")?;
/// # Ok(())
/// # }
/// ```
pub fn connect(nats_url: &str) -> io::Result<Connection> {
    ConnectionOptions::new().connect(nats_url)
}

/// A `Message` that has been published to a NATS `Subject`.
#[derive(Debug)]
pub struct Message {
    /// The NATS `Subject` that this `Message` has been published to.
    pub subject: String,
    /// The optional reply `Subject` that may be used for sending
    /// responses when using the request/reply pattern.
    pub reply: Option<String>,
    /// The `Message` contents.
    pub data: Vec<u8>,
    pub(crate) responder: Option<Arc<SharedState>>,
}

impl Message {
    /// Respond to a request message.
    ///
    /// # Example
    /// ```
    /// # fn main() -> std::io::Result<()> {
    /// # let nc = nats::connect("demo.nats.io")?;
    /// nc.subscribe("help.request")?.with_handler(move |m| {
    ///     m.respond("ans=42")?; Ok(())
    /// });
    /// # Ok(())
    /// # }
    /// ```
    pub fn respond(&self, msg: impl AsRef<[u8]>) -> io::Result<()> {
        match (&self.responder, &self.reply) {
            (Some(shared_state), Some(reply)) => {
                shared_state.outbound.send_response(reply, msg.as_ref())
            }
            (None, None) => Err(Error::new(
                ErrorKind::InvalidInput,
                "No reply subject available",
            )),
            (Some(_), None) | (None, Some(_)) => unreachable!(
                "`reply` and `shared_state` should either both be `Some` or both be `None`"
            ),
        }
    }
}

impl fmt::Display for Message {
    fn fmt(&self, f: &mut fmt::Formatter<'_>) -> fmt::Result {
        let mut body = format!("[{} bytes]", self.data.len());
        if let Ok(str) = std::str::from_utf8(&self.data) {
            body = str.to_string();
        }
        if let Some(reply) = &self.reply {
            write!(
                f,
                "Message {{\n  subject: \"{}\",\n  reply: \"{}\",\n  data: \"{}\"\n}}",
                self.subject, reply, body
            )
        } else {
            write!(
                f,
                "Message {{\n  subject: \"{}\",\n  data: \"{}\"\n}}",
                self.subject, body
            )
        }
    }
}

impl Connection {
    /// Create a subscription for the given NATS connection.
    ///
    /// # Example
    /// ```
    /// # fn main() -> std::io::Result<()> {
    /// # let nc = nats::connect("demo.nats.io")?;
    /// let sub = nc.subscribe("foo")?;
    /// # Ok(())
    /// # }
    /// ```
    pub fn subscribe(&self, subject: &str) -> io::Result<Subscription> {
        self.do_subscribe(subject, None)
    }

    /// Create a queue subscription for the given NATS connection.
    ///
    /// # Example
    /// ```
    /// # fn main() -> std::io::Result<()> {
    /// # let nc = nats::connect("demo.nats.io")?;
    /// let sub = nc.queue_subscribe("foo", "production")?;
    /// # Ok(())
    /// # }
    /// ```
    pub fn queue_subscribe(&self, subject: &str, queue: &str) -> io::Result<Subscription> {
        self.do_subscribe(subject, Some(queue))
    }

    fn do_subscribe(&self, subject: &str, queue: Option<&str>) -> io::Result<Subscription> {
        let sid = self.sid.fetch_add(1, Ordering::Relaxed);
        self.shared_state
            .outbound
            .send_sub_msg(subject, queue, sid)?;
        let (sub, recv) = crossbeam_channel::unbounded();
        {
            let mut subs = self.shared_state.subs.write();
            subs.insert(
                sid,
                SubscriptionState {
                    subject: subject.to_string(),
                    queue: queue.map(ToString::to_string),
                    sender: sub,
                },
            );
        }
        // TODO(dlc) - Should we do a flush and check errors?
        Ok(Subscription {
            subject: subject.to_string(),
            sid,
            recv,
            shared_state: self.shared_state.clone(),
            shutdown_dropper: self.shutdown_dropper.clone(),
            do_unsub: true,
        })
    }

    /// Publish a message on the given subject.
    ///
    /// # Example
    /// ```
    /// # fn main() -> std::io::Result<()> {
    /// # let nc = nats::connect("demo.nats.io")?;
    /// nc.publish("foo", "Hello World!")?;
    /// # Ok(())
    /// # }
    /// ```
    pub fn publish(&self, subject: &str, msg: impl AsRef<[u8]>) -> io::Result<()> {
        self.shared_state
            .outbound
            .send_pub_msg(subject, None, msg.as_ref())
    }

    /// Publish a message on the given subject with a reply subject for responses.
    ///
    /// # Example
    /// ```
    /// # fn main() -> std::io::Result<()> {
    /// # let nc = nats::connect("demo.nats.io")?;
    /// let reply = nc.new_inbox();
    /// let rsub = nc.subscribe(&reply)?;
    /// nc.publish_request("foo", &reply, "Help me!")?;
    /// # Ok(())
    /// # }
    /// ```
    pub fn publish_request(
        &self,
        subject: &str,
        reply: &str,
        msg: impl AsRef<[u8]>,
    ) -> io::Result<()> {
        self.shared_state
            .outbound
            .send_pub_msg(subject, Some(reply), msg.as_ref())
    }

    /// Create a new globally unique inbox which can be used for replies.
    ///
    /// # Example
    /// ```
    /// # fn main() -> std::io::Result<()> {
    /// # let nc = nats::connect("demo.nats.io")?;
    /// let reply = nc.new_inbox();
    /// let rsub = nc.subscribe(&reply)?;
    /// # Ok(())
    /// # }
    /// ```
    pub fn new_inbox(&self) -> String {
        format!("_INBOX.{}.{}", self.shared_state.id, nuid::next())
    }

    /// Publish a message on the given subject as a request and receive the response.
    ///
    /// # Example
    /// ```
    /// # fn main() -> std::io::Result<()> {
    /// # let nc = nats::connect("demo.nats.io")?;
    /// # nc.subscribe("foo")?.with_handler(move |m| { m.respond("ans=42")?; Ok(()) });
    /// let resp = nc.request("foo", "Help me?")?;
    /// # Ok(())
    /// # }
    /// ```
    pub fn request(&self, subject: &str, msg: impl AsRef<[u8]>) -> io::Result<Message> {
        let reply = self.new_inbox();
        let sub = self.subscribe(&reply)?;
        self.publish_request(subject, &reply, msg)?;
        match sub.next() {
            Some(msg) => Ok(msg),
            None => Err(Error::new(ErrorKind::NotConnected, "No response")),
        }
    }

    /// Publish a message on the given subject as a request and receive the response.
    /// This call will return after the timeout duration if no response is received.
    ///
    /// # Example
    /// ```
    /// # fn main() -> std::io::Result<()> {
    /// # let nc = nats::connect("demo.nats.io")?;
    /// # nc.subscribe("foo")?.with_handler(move |m| { m.respond("ans=42")?; Ok(()) });
    /// let resp = nc.request_timeout("foo", "Help me?", std::time::Duration::from_secs(2))?;
    /// # Ok(())
    /// # }
    /// ```
    pub fn request_timeout(
        &self,
        subject: &str,
        msg: impl AsRef<[u8]>,
        timeout: Duration,
    ) -> io::Result<Message> {
        let reply = self.new_inbox();
        let sub = self.subscribe(&reply)?;
        self.publish_request(subject, &reply, msg)?;
        match sub.next_timeout(timeout) {
            Ok(msg) => Ok(msg),
            Err(_) => Err(Error::new(ErrorKind::TimedOut, "No response")),
        }
    }

    /// Publish a message on the given subject as a request and allow multiple responses.
    ///
    /// # Example
    /// ```
    /// # fn main() -> std::io::Result<()> {
    /// # let nc = nats::connect("demo.nats.io")?;
    /// # nc.subscribe("foo")?.with_handler(move |m| { m.respond("ans=42")?; Ok(()) });
    /// for msg in nc.request_multi("foo", "Help")?.iter().take(1) {}
    /// # Ok(())
    /// # }
    /// ```
    pub fn request_multi(&self, subject: &str, msg: impl AsRef<[u8]>) -> io::Result<Subscription> {
        let reply = self.new_inbox();
        let sub = self.subscribe(&reply)?;
        self.publish_request(subject, &reply, msg)?;
        Ok(sub)
    }

    /// Flush a NATS connection by sending a `PING` protocol and waiting for the responding `PONG`.
    /// Will fail with `TimedOut` if the server does not respond with in 10 seconds.
    /// Will fail with `NotConnected` if the server is not currently connected.
    /// Will fail with `BrokenPipe` if the connection to the server is lost.
    ///
    /// # Example
    /// ```
    /// # fn main() -> std::io::Result<()> {
    /// # let nc = nats::connect("demo.nats.io")?;
    /// nc.flush()?;
    /// # Ok(())
    /// # }
    /// ```
    pub fn flush(&self) -> io::Result<()> {
        self.flush_timeout(Duration::from_secs(10))
    }

    /// Flush a NATS connection by sending a `PING` protocol and waiting for the responding `PONG`.
    /// Will fail with `TimedOut` if the server takes longer than this duration to respond.
    /// Will fail with `NotConnected` if the server is not currently connected.
    /// Will fail with `BrokenPipe` if the connection to the server is lost.
    ///
    /// # Example
    /// ```
    /// # fn main() -> std::io::Result<()> {
    /// # let nc = nats::connect("demo.nats.io")?;
    /// nc.flush()?;
    /// # Ok(())
    /// # }
    /// ```
    pub fn flush_timeout(&self, duration: Duration) -> io::Result<()> {
        let (s, r) = crossbeam_channel::bounded(1);

        // We take out the mutex before sending a ping (which may fail)
        inject_delay();
        let mut pongs = self.shared_state.pongs.lock();

        // This will throw an error if the system is disconnected.
        self.shared_state.outbound.send_ping()?;

        // We only push to the mutex if the ping was successfully queued.
        // By holding the mutex across calls, we guarantee ordering in the
        // queue will match the order of calls to `send_ping`.
        pongs.push_back(s);
        drop(pongs);

        let success = r
            .recv_timeout(duration)
            .map_err(|_| Error::new(ErrorKind::TimedOut, "No response"))?;

        if !success {
            return Err(Error::new(
                ErrorKind::BrokenPipe,
                "The connection to the remote server was lost",
            ));
        }

        Ok(())
    }

    /// Close a NATS connection. All clones of
    /// this `Connection` will also be closed,
    /// as the backing IO threads are shared.
    ///
    /// If the client is currently connected
    /// to a server, the outbound write buffer
    /// will be flushed in the process of
    /// shutting down.
    ///
    /// # Example
    /// ```
    /// # fn main() -> std::io::Result<()> {
    /// # let nc = nats::connect("demo.nats.io")?;
    /// nc.close();
    /// # Ok(())
    /// # }
    /// ```
    pub fn close(self) {
        self.shared_state.shutdown()
    }

    /// Calculates the round trip time between this client and the server,
    /// if the server is currently connected. Fails with `TimedOut` if
    /// the server takes more than 10 seconds to respond.
    ///
    /// # Example
    /// ```
    /// # fn main() -> std::io::Result<()> {
    /// # let nc = nats::connect("demo.nats.io")?;
    /// println!("server rtt: {:?}", nc.rtt());
    /// # Ok(())
    /// # }
    /// ```
    pub fn rtt(&self) -> io::Result<Duration> {
        let start = Instant::now();
        self.flush_timeout(Duration::from_secs(10))?;
        Ok(start.elapsed())
    }

    /// Returns the client IP as known by the server.
    /// Supported as of server version 2.1.6.
    /// # Example
    /// ```
    /// # fn main() -> std::io::Result<()> {
    /// # let nc = nats::connect("demo.nats.io")?;
    /// println!("ip: {:?}", nc.client_ip());
    /// # Ok(())
    /// # }
    /// ```
    pub fn client_ip(&self) -> io::Result<std::net::IpAddr> {
        let info = self.shared_state.info.read();
        if info.client_ip.is_empty() {
            return Err(Error::new(
                ErrorKind::Other,
                &*format!(
                    "client_ip was not provided by the server. \
                    It is supported on servers above version 2.1.6. \
                    The server version is {}",
                    info.version
                ),
            ));
        }

        match info.client_ip.parse() {
            Ok(addr) => Ok(addr),
            Err(_) => Err(Error::new(
                ErrorKind::InvalidData,
                &*format!(
                    "client_ip provided by the server cannot be parsed.
                    The server provided IP: {}",
                    info.client_ip
                ),
            )),
        }
    }

    /// Returns the client ID as known by the most recently connected server.
    ///
    /// # Example
    /// ```
    /// # fn main() -> std::io::Result<()> {
    /// # let nc = nats::connect("demo.nats.io")?;
    /// println!("ip: {:?}", nc.client_id());
    /// # Ok(())
    /// # }
    /// ```
    pub fn client_id(&self) -> u64 {
        let info = self.shared_state.info.read();
        info.client_id
    }
}<|MERGE_RESOLUTION|>--- conflicted
+++ resolved
@@ -126,12 +126,9 @@
     time::{Duration, Instant},
 };
 
-<<<<<<< HEAD
 use rand::{thread_rng, Rng};
 use serde::{Deserialize, Serialize};
-=======
-use serde::Deserialize;
->>>>>>> 7611eb85
+
 
 pub use subscription::Subscription;
 
